/*
 * Copyright (C) 2025 Google LLC
 *
 * Licensed under the Apache License, Version 2.0 (the "License"); you may not
 * use this file except in compliance with the License. You may obtain a copy of
 * the License at
 *
 *   http://www.apache.org/licenses/LICENSE-2.0
 *
 * Unless required by applicable law or agreed to in writing, software
 * distributed under the License is distributed on an "AS IS" BASIS, WITHOUT
 * WARRANTIES OR CONDITIONS OF ANY KIND, either express or implied. See the
 * License for the specific language governing permissions and limitations under
 * the License.
 */
package com.google.cloud.teleport.v2.templates.endtoend;

import static java.util.Arrays.stream;
import static org.apache.beam.it.truthmatchers.PipelineAsserts.assertThatPipeline;
import static org.apache.beam.vendor.guava.v32_1_2_jre.com.google.common.base.Preconditions.checkArgument;

import com.google.cloud.datastream.v1.DestinationConfig;
import com.google.cloud.datastream.v1.SourceConfig;
import com.google.cloud.datastream.v1.Stream;
import com.google.cloud.teleport.v2.spanner.migrations.shard.Shard;
import com.google.common.io.Resources;
import com.google.gson.Gson;
import com.google.gson.JsonArray;
import com.google.gson.JsonObject;
import com.google.pubsub.v1.SubscriptionName;
import com.google.pubsub.v1.TopicName;
import java.io.BufferedReader;
import java.io.FileNotFoundException;
import java.io.IOException;
import java.io.InputStream;
import java.io.InputStreamReader;
import java.nio.charset.StandardCharsets;
import java.nio.file.Files;
import java.nio.file.Paths;
import java.util.ArrayList;
import java.util.Collections;
import java.util.HashMap;
import java.util.List;
import java.util.Map;
import java.util.Map.Entry;
import java.util.concurrent.ExecutorService;
import java.util.concurrent.Executors;
import java.util.concurrent.Future;
import java.util.concurrent.TimeUnit;
import java.util.regex.Matcher;
import java.util.regex.Pattern;
import java.util.stream.Collectors;
import org.apache.beam.it.common.PipelineLauncher;
import org.apache.beam.it.common.TestProperties;
import org.apache.beam.it.conditions.ConditionCheck;
import org.apache.beam.it.gcp.TemplateTestBase;
import org.apache.beam.it.gcp.cloudsql.CloudSqlResourceManager;
import org.apache.beam.it.gcp.dataflow.FlexTemplateDataflowJobResourceManager;
import org.apache.beam.it.gcp.datastream.DatastreamResourceManager;
import org.apache.beam.it.gcp.datastream.JDBCSource;
import org.apache.beam.it.gcp.datastream.MySQLSource;
import org.apache.beam.it.gcp.pubsub.PubsubResourceManager;
import org.apache.beam.it.gcp.spanner.SpannerResourceManager;
import org.apache.beam.it.gcp.storage.GcsResourceManager;
import org.apache.beam.it.jdbc.JDBCResourceManager;
import org.apache.beam.vendor.guava.v32_1_2_jre.com.google.common.base.Strings;
import org.json.JSONArray;
import org.json.JSONObject;
import org.slf4j.Logger;
import org.slf4j.LoggerFactory;
import org.testcontainers.shaded.org.apache.commons.lang3.StringUtils;

public abstract class EndToEndTestingITBase extends TemplateTestBase {

  private static final Logger LOG = LoggerFactory.getLogger(EndToEndTestingITBase.class);
  private FlexTemplateDataflowJobResourceManager flexTemplateDataflowJobResourceManager;
  protected static DatastreamResourceManager datastreamResourceManager;
  protected JDBCSource jdbcSource;

  protected class DataShard {
    String dataShardId;
    String host;
    String user;
    String password;
    String port;
    String dbName;
    String namespace;
    String connectionProperties;
    ArrayList<Database> databases;

    public DataShard(
        String dataShardId,
        String host,
        String user,
        String password,
        String port,
        String dbName,
        String namespace,
        String connectionProperties,
        ArrayList<Database> databases) {

      this.dataShardId = dataShardId;
      this.host = host;
      this.user = user;
      this.password = password;
      this.port = port;
      this.dbName = dbName;
      this.namespace = namespace;
      this.connectionProperties = connectionProperties;
      this.databases = databases;
    }
  }

  protected class Database {
    String dbName;
    String databaseId;
    String refDataShardId;

    public Database(String dbName, String databaseId, String refDataShardId) {
      this.dbName = dbName;
      this.databaseId = databaseId;
      this.refDataShardId = refDataShardId;
    }
  }

  protected SpannerResourceManager createSpannerDatabase(String spannerSchemaFile)
      throws IOException {
    SpannerResourceManager spannerResourceManager =
        SpannerResourceManager.builder("e2e-main-" + testName, PROJECT, REGION)
            .maybeUseStaticInstance()
            .build();

    String ddl;
    try (InputStream inputStream =
        Thread.currentThread().getContextClassLoader().getResourceAsStream(spannerSchemaFile)) {
      if (inputStream == null) {
        throw new FileNotFoundException("Resource file not found: " + spannerSchemaFile);
      }
      try (BufferedReader reader =
          new BufferedReader(new InputStreamReader(inputStream, StandardCharsets.UTF_8))) {
        ddl = reader.lines().collect(Collectors.joining("\n"));
      }
    }

    if (ddl.isBlank()) {
      throw new IllegalStateException("DDL file is empty: " + spannerSchemaFile);
    }

    String[] ddls = ddl.trim().split(";");
    for (String d : ddls) {
      d = d.trim();
      if (!d.isEmpty()) {
        spannerResourceManager.executeDdlStatement(d);
      }
    }
    return spannerResourceManager;
  }

  protected SpannerResourceManager createSpannerMetadataDatabase() {
    SpannerResourceManager spannerMetadataResourceManager =
        SpannerResourceManager.builder("e2e-meta-" + testName, PROJECT, REGION)
            .maybeUseStaticInstance()
            .build();
    String dummy = "create table t1(id INT64 ) primary key(id)";
    spannerMetadataResourceManager.executeDdlStatement(dummy);
    return spannerMetadataResourceManager;
  }

  public PubsubResourceManager setUpPubSubResourceManager() throws IOException {
    return PubsubResourceManager.builder(testName, PROJECT, credentialsProvider).build();
  }

  // createPubsubResources generates pubsub topic, subscription and notification for migration.
  // It can be run in different modes based on type of migration.
  // Modes can be rr for reverse replication and fwd for forward migration
  public SubscriptionName createPubsubResources(
      String identifierSuffix,
      PubsubResourceManager pubsubResourceManager,
      String gcsPrefix,
      GcsResourceManager gcsResourceManager,
      String mode) {
    String topicNameSuffix = mode + "-it" + identifierSuffix;
    String subscriptionNameSuffix = mode + "-it-sub" + identifierSuffix;
    TopicName topic = pubsubResourceManager.createTopic(topicNameSuffix);
    SubscriptionName subscription =
        pubsubResourceManager.createSubscription(topic, subscriptionNameSuffix);
    String prefix = gcsPrefix;
    if (prefix.startsWith("/")) {
      prefix = prefix.substring(1);
    }
    // create retry directory for reverse migration
    if (mode == "rr") {
      prefix += "/retry/";
    }
    gcsResourceManager.createNotification(topic.toString(), prefix);
    return subscription;
  }

  protected void createAndUploadReverseShardConfigToGcs(
      GcsResourceManager gcsResourceManager,
      CloudSqlResourceManager cloudSqlResourceManager,
      String privateHost) {
    Shard shard = new Shard();
    shard.setLogicalShardId("Shard1");
    shard.setUser(cloudSqlResourceManager.getUsername());
    shard.setHost(privateHost);
    shard.setPassword(cloudSqlResourceManager.getPassword());
    shard.setPort(String.valueOf(cloudSqlResourceManager.getPort()));
    shard.setDbName(cloudSqlResourceManager.getDatabaseName());
    JsonObject jsObj = new Gson().toJsonTree(shard).getAsJsonObject();
    jsObj.remove("secretManagerUri"); // remove field secretManagerUri
    JsonArray ja = new JsonArray();
    ja.add(jsObj);
    String shardFileContents = ja.toString();
    LOG.info("Shard file contents: {}", shardFileContents);
    gcsResourceManager.createArtifact("input/shard.json", shardFileContents);
  }

  protected void createAndUploadReverseMultiShardConfigToGcs(
      GcsResourceManager gcsResourceManager, Map<String, CloudSqlResourceManager> shardsList) {
    JsonArray ja = new JsonArray();
    for (Entry<String, CloudSqlResourceManager> shardInfo : shardsList.entrySet()) {
      Shard shard = new Shard();
      shard.setLogicalShardId(shardInfo.getKey());
      shard.setUser(shardInfo.getValue().getUsername());
      shard.setHost(shardInfo.getValue().getHost());
      shard.setPassword(shardInfo.getValue().getPassword());
      shard.setPort(String.valueOf(shardInfo.getValue().getPort()));
      shard.setDbName(shardInfo.getValue().getDatabaseName());
      JsonObject jsObj = new Gson().toJsonTree(shard).getAsJsonObject();
      jsObj.remove("secretManagerUri"); // remove field secretManagerUri
      ja.add(jsObj);
    }
    String shardFileContents = ja.toString();
    LOG.info("Shard file contents: {}", shardFileContents);
    gcsResourceManager.createArtifact("input/shard.json", shardFileContents);
  }

  protected void createAndUploadBulkShardConfigToGcs(
      ArrayList<DataShard> dataShardsList, GcsResourceManager gcsResourceManager) {
    JSONObject bulkConfig = new JSONObject();
    bulkConfig.put("configType", "dataflow");

    JSONObject shardConfigBulk = new JSONObject();

    JSONObject schemaSourceJson = new JSONObject();
    schemaSourceJson.put("dataShardId", "");
    schemaSourceJson.put("host", "");
    schemaSourceJson.put("user", "");
    schemaSourceJson.put("password", "");
    schemaSourceJson.put("port", "");
    schemaSourceJson.put("dbName", "");
    shardConfigBulk.put("schemaSource", schemaSourceJson);

    JSONArray dataShardsArray = new JSONArray();
    if (dataShardsList != null) {
      for (DataShard shardData : dataShardsList) {
        JSONObject shardJson = new JSONObject();

        shardJson.put("dataShardId", shardData.dataShardId);
        shardJson.put("host", shardData.host);
        shardJson.put("user", shardData.user);
        shardJson.put("password", shardData.password);
        shardJson.put("port", shardData.port);
        shardJson.put("dbName", shardData.dbName);
        shardJson.put("namespace", shardData.namespace);
        shardJson.put("connectionProperties", shardData.connectionProperties);

        JSONArray databasesArray = new JSONArray();

        for (Database dbData : shardData.databases) {
          JSONObject dbJson = new JSONObject();
          dbJson.put("dbName", dbData.dbName);
          dbJson.put("databaseId", dbData.databaseId);
          dbJson.put("refDataShardId", dbData.refDataShardId);
          databasesArray.put(dbJson);
        }
        shardJson.put("databases", databasesArray);
        dataShardsArray.put(shardJson);
      }
    }
    shardConfigBulk.put("dataShards", dataShardsArray);

    bulkConfig.put("shardConfigurationBulk", shardConfigBulk);
    String shardFileContents = bulkConfig.toString();
    LOG.info("Shard file contents: {}", shardFileContents);
    gcsResourceManager.createArtifact("input/shard-bulk.json", shardFileContents);
  }

  protected void createAndUploadShardContextFileToGcs(
      Map<String, Map<String, String>> streamDbMapping, GcsResourceManager gcsResourceManager) {
    JSONObject shardConfig = new JSONObject();
    JSONObject streams = new JSONObject();

    for (String stream : streamDbMapping.keySet()) {
      JSONObject dbs = new JSONObject();
      for (String db : streamDbMapping.get(stream).keySet()) {
        dbs.put(db, streamDbMapping.get(stream).get(db));
      }
      streams.put(stream, dbs);
    }

    shardConfig.put("StreamToDbAndShardMap", streams);
    String shardFileContents = shardConfig.toString();
    LOG.info("Shard context file contents: {}", shardFileContents);
    gcsResourceManager.createArtifact("input/sharding-context.json", shardFileContents);
  }

  protected PipelineLauncher.LaunchInfo launchBulkDataflowJob(
      String jobName,
      SpannerResourceManager spannerResourceManager,
      GcsResourceManager gcsResourceManager,
      CloudSqlResourceManager cloudSqlResourceManager,
      Boolean multiSharded)
      throws IOException {
    // launch dataflow template
    if (multiSharded) {
      flexTemplateDataflowJobResourceManager =
          FlexTemplateDataflowJobResourceManager.builder(jobName)
              .withTemplateName("Sourcedb_to_Spanner_Flex")
              .withTemplateModulePath("v2/sourcedb-to-spanner")
              .addParameter("instanceId", spannerResourceManager.getInstanceId())
              .addParameter("databaseId", spannerResourceManager.getDatabaseId())
              .addParameter("projectId", PROJECT)
              .addParameter("outputDirectory", "gs://" + artifactBucketName)
              .addParameter("sessionFilePath", getGcsPath("input/session.json", gcsResourceManager))
              .addParameter(
                  "sourceConfigURL", getGcsPath("input/shard-bulk.json", gcsResourceManager))
              .addEnvironmentVariable(
                  "additionalExperiments", Collections.singletonList("disable_runner_v2"))
              .build();
    } else {
      flexTemplateDataflowJobResourceManager =
          FlexTemplateDataflowJobResourceManager.builder(jobName)
              .withTemplateName("Sourcedb_to_Spanner_Flex")
              .withTemplateModulePath("v2/sourcedb-to-spanner")
              .addParameter("instanceId", spannerResourceManager.getInstanceId())
              .addParameter("databaseId", spannerResourceManager.getDatabaseId())
              .addParameter("projectId", PROJECT)
              .addParameter("outputDirectory", "gs://" + artifactBucketName)
              .addParameter("sessionFilePath", getGcsPath("input/session.json", gcsResourceManager))
              .addParameter("sourceConfigURL", cloudSqlResourceManager.getUri())
              .addParameter("username", cloudSqlResourceManager.getUsername())
              .addParameter("password", cloudSqlResourceManager.getPassword())
              .addParameter("jdbcDriverClassName", "com.mysql.jdbc.Driver")
              .addEnvironmentVariable(
                  "additionalExperiments", Collections.singletonList("disable_runner_v2"))
              .build();
    }

    // Run
    PipelineLauncher.LaunchInfo jobInfo = flexTemplateDataflowJobResourceManager.launchJob();
    assertThatPipeline(jobInfo).isRunning();
    return jobInfo;
<<<<<<< HEAD
  }

  public String getGcsFullPath(
      GcsResourceManager gcsResourceManager, String artifactId, String identifierSuffix) {
    return ArtifactUtils.getFullGcsPath(
        artifactBucketName, identifierSuffix, gcsResourceManager.runId(), artifactId);
=======
>>>>>>> dcd6be20
  }

  public PipelineLauncher.LaunchInfo launchRRDataflowJob(
      String jobName,
      SpannerResourceManager spannerResourceManager,
      GcsResourceManager gcsResourceManager,
      SpannerResourceManager spannerMetadataResourceManager,
      PubsubResourceManager pubsubResourceManager,
      String sourceType)
      throws IOException {

    // create subscription
    SubscriptionName rrSubscriptionName =
        createPubsubResources(
            getClass().getSimpleName(),
            pubsubResourceManager,
            getGcsPath("dlq", gcsResourceManager).replace("gs://" + artifactBucketName, ""),
            gcsResourceManager,
            "rr");

    // Launch Dataflow template
    flexTemplateDataflowJobResourceManager =
        FlexTemplateDataflowJobResourceManager.builder(jobName)
            .withTemplateName("Spanner_to_SourceDb")
            .withTemplateModulePath("v2/spanner-to-sourcedb")
            .addParameter("sessionFilePath", getGcsPath("input/session.json", gcsResourceManager))
            .addParameter("instanceId", spannerResourceManager.getInstanceId())
            .addParameter("databaseId", spannerResourceManager.getDatabaseId())
            .addParameter("spannerProjectId", PROJECT)
            .addParameter("metadataDatabase", spannerMetadataResourceManager.getDatabaseId())
            .addParameter("metadataInstance", spannerMetadataResourceManager.getInstanceId())
            .addParameter(
                "sourceShardsFilePath", getGcsPath("input/shard.json", gcsResourceManager))
            .addParameter("changeStreamName", "allstream")
            .addParameter("dlqGcsPubSubSubscription", rrSubscriptionName.toString())
            .addParameter("deadLetterQueueDirectory", getGcsPath("dlq", gcsResourceManager))
            .addParameter("maxShardConnections", "5")
            .addParameter("maxNumWorkers", "1")
            .addParameter("numWorkers", "1")
            .addParameter("sourceType", sourceType)
            .addEnvironmentVariable(
                "additionalExperiments", Collections.singletonList("use_runner_v2"))
            .build();

    // Run
    PipelineLauncher.LaunchInfo jobInfo = flexTemplateDataflowJobResourceManager.launchJob();
    assertThatPipeline(jobInfo).isRunning();
    return jobInfo;
  }

  public String getGcsPath(String... pathParts) {
    checkArgument(pathParts.length != 0, "Must provide at least one path part");
    checkArgument(
        stream(pathParts).noneMatch(Strings::isNullOrEmpty), "No path part can be null or empty");

    return String.format("gs://%s", String.join("/", pathParts));
  }

  public PipelineLauncher.LaunchInfo launchFwdDataflowJob(
      String jobName,
      SpannerResourceManager spannerResourceManager,
      GcsResourceManager gcsResourceManager,
      PubsubResourceManager pubsubResourceManager,
      Boolean multiSharded,
      Map<String, String> dbs,
      Boolean backfill)
      throws IOException {
    String testRootDir = getClass().getSimpleName();

    // create subscriptions
    String gcsPrefix =
        String.join("/", new String[] {testRootDir, gcsResourceManager.runId(), testName, "cdc"});
    SubscriptionName subscription =
        createPubsubResources(
            testRootDir + testName, pubsubResourceManager, gcsPrefix, gcsResourceManager, "fwd");

    String dlqGcsPrefix =
        String.join("/", new String[] {testRootDir, gcsResourceManager.runId(), testName, "dlq"});
    SubscriptionName dlqSubscription =
        createPubsubResources(
            testRootDir + testName + "dlq",
            pubsubResourceManager,
            dlqGcsPrefix,
            gcsResourceManager,
            "fwd");
    String artifactBucket = TestProperties.artifactBucket();

    // launch datastream
    datastreamResourceManager =
        DatastreamResourceManager.builder(testName, PROJECT, REGION)
            .setCredentialsProvider(credentialsProvider)
            .setPrivateConnectivity("datastream-private-connect-us-central1")
            .build();
    Stream stream =
        createDataStreamResources(
            artifactBucket, gcsPrefix, jdbcSource, datastreamResourceManager, backfill);
    if (multiSharded) {
      createAndUploadShardContextFileToGcs(
          new HashMap<>() {
            {
              put(stream.getDisplayName(), dbs);
            }
          },
          gcsResourceManager);
    }

    if (multiSharded) {
      flexTemplateDataflowJobResourceManager =
          FlexTemplateDataflowJobResourceManager.builder(jobName)
              .withTemplateName("Cloud_Datastream_to_Spanner")
              .withTemplateModulePath("v2/datastream-to-spanner")
              .addParameter("inputFilePattern", getGcsPath(artifactBucket, gcsPrefix))
              .addParameter("streamName", stream.getName())
              .addParameter("instanceId", spannerResourceManager.getInstanceId())
              .addParameter("databaseId", spannerResourceManager.getDatabaseId())
              .addParameter("projectId", PROJECT)
              .addParameter("deadLetterQueueDirectory", getGcsPath(artifactBucket, dlqGcsPrefix))
              .addParameter("gcsPubSubSubscription", subscription.toString())
              .addParameter("dlqGcsPubSubSubscription", dlqSubscription.toString())
              .addParameter("datastreamSourceType", "mysql")
              .addParameter("inputFileFormat", "avro")
              .addParameter("sessionFilePath", getGcsPath("input/session.json", gcsResourceManager))
              .addParameter(
                  "shardingContextFilePath",
                  getGcsPath("input/sharding-context.json", gcsResourceManager))
              .addEnvironmentVariable(
                  "additionalExperiments", Collections.singletonList("use_runner_v2"))
              .build();
    } else {
      flexTemplateDataflowJobResourceManager =
          FlexTemplateDataflowJobResourceManager.builder(jobName)
              .withTemplateName("Cloud_Datastream_to_Spanner")
              .withTemplateModulePath("v2/datastream-to-spanner")
              .addParameter("inputFilePattern", getGcsPath(artifactBucket, gcsPrefix))
              .addParameter("streamName", stream.getName())
              .addParameter("instanceId", spannerResourceManager.getInstanceId())
              .addParameter("databaseId", spannerResourceManager.getDatabaseId())
              .addParameter("projectId", PROJECT)
              .addParameter("deadLetterQueueDirectory", getGcsPath(artifactBucket, dlqGcsPrefix))
              .addParameter("gcsPubSubSubscription", subscription.toString())
              .addParameter("dlqGcsPubSubSubscription", dlqSubscription.toString())
              .addParameter("datastreamSourceType", "mysql")
              .addParameter("inputFileFormat", "avro")
              .addParameter("sessionFilePath", getGcsPath("input/session.json", gcsResourceManager))
              .addEnvironmentVariable(
                  "additionalExperiments", Collections.singletonList("use_runner_v2"))
              .build();
    }

    // Run
    PipelineLauncher.LaunchInfo jobInfo = flexTemplateDataflowJobResourceManager.launchJob();
    assertThatPipeline(jobInfo).isRunning();
    return jobInfo;
  }

  public Stream createDataStreamResources(
      String artifactBucketName,
      String gcsPrefix,
      JDBCSource jdbcSource,
      DatastreamResourceManager datastreamResourceManager,
      Boolean backfill) {
    SourceConfig sourceConfig =
        datastreamResourceManager.buildJDBCSourceConfig("mysql", jdbcSource);

    // Create DataStream GCS Destination Connection profile and config
    DestinationConfig destinationConfig =
        datastreamResourceManager.buildGCSDestinationConfig(
            "gcs",
            artifactBucketName,
            gcsPrefix,
            DatastreamResourceManager.DestinationOutputFormat.AVRO_FILE_FORMAT);

    // Create and start DataStream stream
    Stream stream;
    if (backfill) {
      stream =
          datastreamResourceManager.createStream("ds-spanner", sourceConfig, destinationConfig);
    } else {
      stream =
          datastreamResourceManager.createStreamWoBackfill(
              "ds-spanner", sourceConfig, destinationConfig);
    }
    datastreamResourceManager.startStream(stream);
    return stream;
  }

  protected ConditionCheck writeJdbcData(
      String tableName,
      Integer numRows,
      Map<String, Object> columns,
      Map<String, List<Map<String, Object>>> cdcEvents,
      Integer startValue,
      CloudSqlResourceManager cloudSqlResourceManager) {
    return new ConditionCheck() {
      @Override
      protected String getDescription() {
        return "Send initial JDBC events.";
      }

      @Override
      protected CheckResult check() {
        List<String> messages = new ArrayList<>();
        List<Map<String, Object>> rows = new ArrayList<>();
        for (int i = startValue; i < numRows + startValue; i++) {
          Map<String, Object> values = new HashMap<>();
          values.put("id", i);
          values.putAll(columns);
          rows.add(values);
        }
        cdcEvents.put(tableName, rows);
        boolean success = cloudSqlResourceManager.write(tableName, rows);
        LOG.info(String.format("%d rows to %s", rows.size(), tableName));
        messages.add(String.format("%d rows to %s", rows.size(), tableName));
        return new CheckResult(success, "Sent " + String.join(", ", messages) + ".");
      }
    };
  }

  protected boolean writeRows(
      String tableName,
      Integer numRows,
      Map<String, Object> columns,
      Map<String, List<Map<String, Object>>> cdcEvents,
      Integer startValue,
      CloudSqlResourceManager cloudSqlResourceManager) {
    List<Map<String, Object>> rows = new ArrayList<>();
    for (int i = startValue; i < numRows + startValue; i++) {
      Map<String, Object> values = new HashMap<>();
      values.put("id", i);
      values.putAll(columns);
      rows.add(values);
    }
    cdcEvents.put(tableName, rows);
    boolean success = cloudSqlResourceManager.write(tableName, rows);
    LOG.info(String.format("%d rows to %s", rows.size(), tableName));
    return success;
  }

  protected String generateSessionFile(String srcDb, String spannerDb, String sessionFileResource)
      throws IOException {
    String sessionFile =
        Files.readString(Paths.get(Resources.getResource(sessionFileResource).getPath()));
    return sessionFile.replaceAll("SRC_DATABASE", srcDb).replaceAll("SP_DATABASE", spannerDb);
  }

  protected JDBCSource createMySqlDatabase(
      List<CloudSqlResourceManager> cloudSqlResourceManagers,
      Map<String, Map<String, String>> tables) {
    for (CloudSqlResourceManager cloudSqlResourceManager : cloudSqlResourceManagers) {
      for (HashMap.Entry<String, Map<String, String>> entry : tables.entrySet()) {
        cloudSqlResourceManager.createTable(
            entry.getKey(), new JDBCResourceManager.JDBCSchema(entry.getValue(), "id"));
      }
    }
    Map<String, List<String>> allowedTables = new HashMap<>();
    for (CloudSqlResourceManager cloudSqlResourceManager : cloudSqlResourceManagers) {
      allowedTables.put(
          cloudSqlResourceManager.getDatabaseName(), tables.keySet().stream().toList());
    }
    return MySQLSource.builder(
            cloudSqlResourceManagers.get(0).getHost(),
            cloudSqlResourceManagers.get(0).getUsername(),
            cloudSqlResourceManagers.get(0).getPassword(),
            cloudSqlResourceManagers.get(0).getPort())
        .setAllowedTables(allowedTables)
        .build();
  }

  protected void generateAndUploadSessionFileUsingSMT(
      JDBCSource jdbcSourceShard,
      CloudSqlResourceManager cloudSqlResourceManager,
      SpannerResourceManager spannerResourceManager,
      GcsResourceManager gcsResourceManager)
      throws IOException, InterruptedException {
    String spannerMigrationToolPath = System.getenv("spanner_migration_tool_path");
    if (StringUtils.isBlank(spannerMigrationToolPath)) {
      throw new RuntimeException(
          "Error: spanner_migration_tool_path environment variable is not set or is empty.");
    }
    List<String> command = new ArrayList<>();
    command.add(spannerMigrationToolPath);
    command.add("schema");
    command.add("--source=MySQL");
    String sourceProfile =
        String.format(
            "host=%s,port=%s,user=%s,password=%s,dbName=%s",
            jdbcSourceShard.hostname(),
            jdbcSourceShard.port(),
            jdbcSourceShard.username(),
            jdbcSourceShard.password(),
            cloudSqlResourceManager.getDatabaseName());
    command.add("--source-profile=" + sourceProfile);
    String targetProfile =
        String.format("project=%s,instance=%s", PROJECT, spannerResourceManager.getInstanceId());
    command.add("--target-profile=" + targetProfile);
    command.add("--project=span-cloud-testing");

    ProcessBuilder processBuilder = new ProcessBuilder(command);

    Process process = processBuilder.start();
    // Regex to capture the session filename
    Pattern sessionFilePattern =
        Pattern.compile("^Wrote session to file '([^']+\\.session\\.json)'\\.?$");

    final List<String> capturedOutputLines = new ArrayList<>();
    final List<String> capturedErrorLines = new ArrayList<>();
    String[] tempCapturedSessionFileName = new String[1]; // Effectively final for lambda

    ExecutorService executor = Executors.newFixedThreadPool(2);

    // Read stdout
    Future<?> stdoutFuture =
        executor.submit(
            () -> {
              try (BufferedReader reader =
                  new BufferedReader(new InputStreamReader(process.getInputStream()))) {
                String line;
                while ((line = reader.readLine()) != null) {
                  LOG.info("TOOL_STDOUT: " + line); // Log all output
                  capturedOutputLines.add(line);
                  Matcher matcher = sessionFilePattern.matcher(line);
                  if (matcher.find()) {
                    tempCapturedSessionFileName[0] = matcher.group(1);
                    LOG.debug(">>>> Captured session filename: " + tempCapturedSessionFileName[0]);
                  }
                }
              } catch (IOException e) {
                LOG.error("Error reading tool stdout: " + e.getMessage());
              }
            });

    // Read stderr
    Future<?> stderrFuture =
        executor.submit(
            () -> {
              try (BufferedReader reader =
                  new BufferedReader(new InputStreamReader(process.getErrorStream()))) {
                String line;
                while ((line = reader.readLine()) != null) {
                  LOG.error("TOOL_STDERR: " + line); // Log all error output
                  capturedErrorLines.add(line);
                }
              } catch (IOException e) {
                LOG.error("Error reading tool stderr: " + e.getMessage());
              }
            });

    boolean exited = process.waitFor(5, TimeUnit.MINUTES);

    // Wait for stream readers to finish
    try {
      stdoutFuture.get(1, TimeUnit.MINUTES); // Timeout for stdout reader
      stderrFuture.get(1, TimeUnit.MINUTES); // Timeout for stderr reader
    } catch (Exception e) {
      LOG.error("Timeout or error waiting for stream readers to finish: " + e.getMessage());
    }
    executor.shutdownNow(); // Terminate threads if they are still running

    if (exited) {
      if (process.exitValue() != 0) {
        throw new RuntimeException(
            "Spanner Migration Tool failed with exit code: "
                + process.exitValue()
                + "\nSTDOUT:\n"
                + String.join("\n", capturedOutputLines)
                + "\nSTDERR:\n"
                + String.join("\n", capturedErrorLines));
      }
      if (tempCapturedSessionFileName[0] != null) {
        gcsResourceManager.uploadArtifact(
            "input/session.json", Resources.getResource(tempCapturedSessionFileName[0]).getPath());
      } else {
        LOG.warn("Warning: Session filename was not found in the tool output.");
      }
    } else {
      process.destroyForcibly();
      throw new RuntimeException(
          "Spanner Migration Tool timed out."
              + "\nPartial STDOUT:\n"
              + String.join("\n", capturedOutputLines)
              + "\nPartial STDERR:\n"
              + String.join("\n", capturedErrorLines));
    }
  }
}<|MERGE_RESOLUTION|>--- conflicted
+++ resolved
@@ -352,15 +352,6 @@
     PipelineLauncher.LaunchInfo jobInfo = flexTemplateDataflowJobResourceManager.launchJob();
     assertThatPipeline(jobInfo).isRunning();
     return jobInfo;
-<<<<<<< HEAD
-  }
-
-  public String getGcsFullPath(
-      GcsResourceManager gcsResourceManager, String artifactId, String identifierSuffix) {
-    return ArtifactUtils.getFullGcsPath(
-        artifactBucketName, identifierSuffix, gcsResourceManager.runId(), artifactId);
-=======
->>>>>>> dcd6be20
   }
 
   public PipelineLauncher.LaunchInfo launchRRDataflowJob(
